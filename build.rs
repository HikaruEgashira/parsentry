--- conflicted
+++ resolved
@@ -82,7 +82,6 @@
         .flag("-Wno-unused-parameter")
         .compile("tree-sitter-ruby");
 
-<<<<<<< HEAD
     cc::Build::new()
         .include(&dir)
         .include(&tree_sitter_dir)
@@ -97,9 +96,6 @@
         .file(dir.join("tree-sitter-cpp/src/scanner.c"))
         .flag("-Wno-unused-parameter")
         .compile("tree-sitter-cpp");
-
-=======
->>>>>>> 0f094dee
     // Add library search path
     println!("cargo:rustc-link-search=native={}", out_dir.display());
 }