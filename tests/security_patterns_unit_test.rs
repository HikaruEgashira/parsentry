<<<<<<< HEAD
use std::collections::HashMap;
=======
>>>>>>> 0f094dee
use vulnhuntrs::security_patterns::{
    Language, LanguagePatterns, PatternConfig, PatternType, SecurityRiskPatterns,
};

#[test]
fn test_language_from_extension() {
    // Test known extensions
    assert_eq!(Language::from_extension("py"), Language::Python);
    assert_eq!(Language::from_extension("js"), Language::JavaScript);
    assert_eq!(Language::from_extension("rs"), Language::Rust);
    assert_eq!(Language::from_extension("ts"), Language::TypeScript);
    assert_eq!(Language::from_extension("java"), Language::Java);
    assert_eq!(Language::from_extension("go"), Language::Go);
    assert_eq!(Language::from_extension("rb"), Language::Ruby);
<<<<<<< HEAD
=======
    assert_eq!(Language::from_extension("c"), Language::C);
    assert_eq!(Language::from_extension("h"), Language::C);
    assert_eq!(Language::from_extension("cpp"), Language::Cpp);
    assert_eq!(Language::from_extension("cxx"), Language::Cpp);
    assert_eq!(Language::from_extension("cc"), Language::Cpp);
    assert_eq!(Language::from_extension("hpp"), Language::Cpp);
    assert_eq!(Language::from_extension("hxx"), Language::Cpp);
>>>>>>> 0f094dee

    // Test unknown extensions
    assert_eq!(Language::from_extension("txt"), Language::Other);
    assert_eq!(Language::from_extension(""), Language::Other);
    assert_eq!(Language::from_extension("unknown"), Language::Other);
}

#[test]
fn test_language_equality() {
    assert_eq!(Language::Python, Language::Python);
    assert_ne!(Language::Python, Language::JavaScript);
    assert_ne!(Language::Rust, Language::TypeScript);
}

#[test]
fn test_language_debug() {
    let lang = Language::Python;
    let debug_str = format!("{:?}", lang);
    assert_eq!(debug_str, "Python");
}

#[test]
fn test_pattern_type_equality() {
    assert_eq!(PatternType::Source, PatternType::Source);
    assert_eq!(PatternType::Sink, PatternType::Sink);
    assert_eq!(PatternType::Validate, PatternType::Validate);

    assert_ne!(PatternType::Source, PatternType::Sink);
    assert_ne!(PatternType::Sink, PatternType::Validate);
    assert_ne!(PatternType::Source, PatternType::Validate);
}

#[test]
fn test_pattern_config_creation() {
    let config = PatternConfig {
        pattern: "eval\\(".to_string(),
        description: "Dynamic code execution".to_string(),
    };

    assert_eq!(config.pattern, "eval\\(");
    assert_eq!(config.description, "Dynamic code execution");
}

#[test]
fn test_language_patterns_creation() {
    let sources = vec![
        PatternConfig {
            pattern: "input\\(".to_string(),
            description: "User input".to_string(),
        },
        PatternConfig {
            pattern: "request\\.get".to_string(),
            description: "HTTP request parameter".to_string(),
        },
    ];

    let sinks = vec![PatternConfig {
        pattern: "eval\\(".to_string(),
        description: "Code execution".to_string(),
    }];

    let patterns = LanguagePatterns {
        sources: Some(sources.clone()),
        sinks: Some(sinks.clone()),
        validate: None,
    };

    assert!(patterns.sources.is_some());
    assert!(patterns.sinks.is_some());
    assert_eq!(patterns.sources.unwrap().len(), 2);
    assert_eq!(patterns.sinks.unwrap().len(), 1);
}

#[test]
fn test_language_patterns_empty() {
    let patterns = LanguagePatterns {
        sources: None,
        sinks: None,
        validate: None,
    };

    assert!(patterns.sources.is_none());
    assert!(patterns.sinks.is_none());
}

#[test]
fn test_language_patterns_partial() {
    let patterns = LanguagePatterns {
        sources: Some(vec![PatternConfig {
            pattern: "test".to_string(),
            description: "test description".to_string(),
        }]),
        sinks: None,
        validate: None,
    };

    assert!(patterns.sources.is_some());
    assert!(patterns.sinks.is_none());
}

#[test]
fn test_security_risk_patterns_new() {
    let _patterns = SecurityRiskPatterns::new(Language::Python);
    // The constructor doesn't return Result, it creates an instance directly
    assert!(true); // Just test that it doesn't panic
}

// Note: SecurityRiskPatterns tests are skipped because they depend on patterns.yml file
// which may not be available in the test environment. We focus on testing the basic types.

// Note: PatternConfig and LanguagePatterns only derive Deserialize, not Serialize
// So we skip serialization tests and focus on deserialization and basic functionality

#[test]
fn test_language_hash_and_equality() {
    use std::collections::HashSet;

    let mut set = HashSet::new();
    set.insert(Language::Python);
    set.insert(Language::JavaScript);
    set.insert(Language::Python); // Duplicate

    assert_eq!(set.len(), 2); // Should only contain 2 unique languages
    assert!(set.contains(&Language::Python));
    assert!(set.contains(&Language::JavaScript));
    assert!(!set.contains(&Language::Rust));
}

#[test]
fn test_pattern_type_clone() {
    let original = PatternType::Source;
    let cloned = original.clone();
    assert_eq!(original, cloned);
}

#[test]
fn test_language_clone() {
    let original = Language::Rust;
    let cloned = original.clone();
    assert_eq!(original, cloned);
}

#[test]
fn test_pattern_config_deserialization() {
    use serde_json;

    let json_data = r#"{"pattern": "test_pattern", "description": "test description"}"#;
    let config: Result<PatternConfig, _> = serde_json::from_str(json_data);

    assert!(config.is_ok());
    let config = config.unwrap();
    assert_eq!(config.pattern, "test_pattern");
    assert_eq!(config.description, "test description");
}

#[test]
fn test_language_patterns_deserialization() {
    use serde_json;

    let json_data = r#"{
        "sources": [{"pattern": "input", "description": "User input"}],
        "sinks": [{"pattern": "eval", "description": "Code execution"}],
        "validate": null
    }"#;

    let patterns: Result<LanguagePatterns, _> = serde_json::from_str(json_data);
    assert!(patterns.is_ok());

    let patterns = patterns.unwrap();
    assert!(patterns.sources.is_some());
    assert!(patterns.sinks.is_some());
    assert!(patterns.validate.is_none());
}<|MERGE_RESOLUTION|>--- conflicted
+++ resolved
@@ -1,7 +1,3 @@
-<<<<<<< HEAD
-use std::collections::HashMap;
-=======
->>>>>>> 0f094dee
 use vulnhuntrs::security_patterns::{
     Language, LanguagePatterns, PatternConfig, PatternType, SecurityRiskPatterns,
 };
@@ -16,8 +12,6 @@
     assert_eq!(Language::from_extension("java"), Language::Java);
     assert_eq!(Language::from_extension("go"), Language::Go);
     assert_eq!(Language::from_extension("rb"), Language::Ruby);
-<<<<<<< HEAD
-=======
     assert_eq!(Language::from_extension("c"), Language::C);
     assert_eq!(Language::from_extension("h"), Language::C);
     assert_eq!(Language::from_extension("cpp"), Language::Cpp);
@@ -25,7 +19,6 @@
     assert_eq!(Language::from_extension("cc"), Language::Cpp);
     assert_eq!(Language::from_extension("hpp"), Language::Cpp);
     assert_eq!(Language::from_extension("hxx"), Language::Cpp);
->>>>>>> 0f094dee
 
     // Test unknown extensions
     assert_eq!(Language::from_extension("txt"), Language::Other);
