--- conflicted
+++ resolved
@@ -259,18 +259,6 @@
                     e
                 );
             } else {
-<<<<<<< HEAD
-                let mut summary_path = output_dir.clone();
-                summary_path.push("summary.md");
-                if let Err(e) = std::fs::write(&summary_path, filtered_summary.to_markdown()) {
-                    println!(
-                        "❌ サマリーレポート出力に失敗: {}: {}",
-                        summary_path.display(),
-                        e
-                    );
-                } else {
-                    println!("📊 サマリーレポートを出力: {}", summary_path.display());
-=======
                 if !filtered_summary.results.is_empty() {
                     let mut summary_path = output_dir.clone();
                     summary_path.push("summary.md");
@@ -279,7 +267,6 @@
                     } else {
                         println!("📊 サマリーレポートを出力: {}", summary_path.display());
                     }
->>>>>>> 440c46f9
                 }
             }
         } else {
