use anyhow::Result;
use clap::Parser;
use dotenvy::dotenv;
use std::path::PathBuf;
use vulnhuntrs::analyzer::analyze_file;
use vulnhuntrs::pattern_generator::generate_custom_patterns;
use vulnhuntrs::security_patterns::Language;
use vulnhuntrs::security_patterns::SecurityRiskPatterns;

use vulnhuntrs::repo::RepoOps;
use vulnhuntrs::repo_clone::clone_github_repo;
use vulnhuntrs::response::{AnalysisSummary, VulnType};

use futures::future::join_all;
use std::sync::Arc;

#[derive(Parser, Debug)]
#[command(
    author,
    version,
    about,
    long_about = None,
    group = clap::ArgGroup::new("target")
        .required(true)
        .args(&["root", "repo"])
)]
struct Args {
    /// Path to the root directory of the project
    #[arg(short, long, group = "target")]
    root: Option<PathBuf>,

    /// GitHub repository (owner/repo or URL)
    #[arg(long, group = "target")]
    repo: Option<String>,

    /// Specific path or file within the project to analyze
    #[arg(short, long)]
    analyze: Option<PathBuf>,

    /// LLM model to use (default: o4-mini)
    #[arg(short, long, default_value = "o4-mini")]
    model: String,

    /// Increase output verbosity
    #[arg(short, long, action = clap::ArgAction::Count)]
    verbosity: u8,

    /// Enable evaluation mode for example vulnerable apps
    #[arg(short, long)]
    evaluate: bool,

    /// Output directory for markdown reports
    #[arg(long)]
    output_dir: Option<PathBuf>,

    /// 最小信頼度スコア（これ以上のスコアを持つ脆弱性のみ表示）
    #[arg(long, default_value = "0")]
    min_confidence: i32,

    /// 特定の脆弱性タイプでフィルタリング（カンマ区切りで複数指定可）
    #[arg(long)]
    vuln_types: Option<String>,

    /// サマリーレポートを生成する
    #[arg(long)]
    summary: bool,

    /// カスタムパターンを生成する（現在のディレクトリを解析してセキュリティパターンを自動検出）
    #[arg(long)]
    generate_patterns: bool,
}

#[tokio::main]
async fn main() -> Result<()> {
    env_logger::init();
    dotenv().ok();

    let args = Args::parse();

    let root_dir = if let Some(repo) = &args.repo {
        let dest = PathBuf::from("repo");
        if dest.exists() {
            std::fs::remove_dir_all(&dest)
                .map_err(|e| anyhow::anyhow!("クローン先ディレクトリの削除に失敗: {}", e))?;
        }
        println!(
            "🛠️  GitHubリポジトリをクローン中: {} → {}",
            repo,
            dest.display()
        );
        clone_github_repo(repo, &dest)
            .map_err(|e| anyhow::anyhow!("GitHubリポジトリのクローンに失敗: {}", e))?;
        dest
    } else if let Some(root) = &args.root {
        root.clone()
    } else {
        panic!("root path or repo must be set");
    };

    let repo = RepoOps::new(root_dir.clone());

    println!("🔍 Vulnhuntrs - セキュリティ解析ツール");

    // Handle pattern generation mode
    if args.generate_patterns {
        println!("🔧 カスタムパターン生成モードを開始します");
        return generate_custom_patterns(root_dir.as_path(), &args.model).await;
    }

    let files = repo.get_relevant_files();
    println!(
        "📁 関連するソースファイルを検出しました ({}件)",
        files.len()
    );
    for (i, f) in files.iter().enumerate() {
        println!("  [{}] {}", i + 1, f.display());
    }

    let mut pattern_files = Vec::new();
    for file_path in &files {
        if let Ok(content) = std::fs::read_to_string(file_path) {
            let ext = file_path.extension().and_then(|e| e.to_str()).unwrap_or("");
            let lang = Language::from_extension(ext);
            let patterns = SecurityRiskPatterns::new(lang);
            if patterns.matches(&content) {
                pattern_files.push(file_path.clone());
            }
        }
    }

    println!(
        "🔎 セキュリティパターン該当ファイルを検出しました ({}件)",
        pattern_files.len()
    );
    for (i, f) in pattern_files.iter().enumerate() {
        println!("  [P{}] {}", i + 1, f.display());
    }

    let total = pattern_files.len();
    let root_dir = Arc::new(root_dir);
    let output_dir = args.output_dir.clone();
    let model = args.model.clone();
    let files = files.clone();
    let verbosity = args.verbosity;

    let mut summary = AnalysisSummary::new();

    let tasks = pattern_files.iter().enumerate().map(|(idx, file_path)| {
        let file_path = file_path.clone();
        let root_dir = Arc::clone(&root_dir);
        let output_dir = output_dir.clone();
        let model = model.clone();
        let files = files.clone();

        tokio::spawn(async move {
            let file_name = file_path.display().to_string();
            println!("📄 解析対象: {} ({} / {})", file_name, idx + 1, total);
            println!("{}", "=".repeat(80));

            let mut repo = RepoOps::new((*root_dir).clone());
            if let Err(e) = repo.add_file_to_parser(&file_path) {
                println!(
                    "❌ ファイルのパース追加に失敗: {}: {}",
                    file_path.display(),
                    e
                );
                return None;
            }
            let context = match repo.collect_context_for_security_pattern(&file_path) {
                Ok(ctx) => ctx,
                Err(e) => {
                    println!("❌ コンテキスト収集に失敗: {}: {}", file_path.display(), e);
                    return None;
                }
            };

            let analysis_result =
                match analyze_file(&file_path, &model, &files, verbosity, &context, 0).await {
                    Ok(res) => res,
                    Err(e) => {
                        println!("❌ 解析に失敗: {}: {}", file_path.display(), e);
                        return None;
                    }
                };

            if analysis_result.vulnerability_types.is_empty()
                || analysis_result.confidence_score < 1
            {
                return None;
            }

            if let Some(ref output_dir) = output_dir {
                if let Err(e) = std::fs::create_dir_all(output_dir) {
                    println!(
                        "❌ 出力ディレクトリ作成に失敗: {}: {}",
                        output_dir.display(),
                        e
                    );
                    return None;
                }
                let fname = file_path
                    .file_name()
                    .map(|n| n.to_string_lossy().to_string() + ".md")
                    .unwrap_or_else(|| "report.md".to_string());
                let mut out_path = output_dir.clone();
                out_path.push(fname);
                if let Err(e) = std::fs::write(&out_path, analysis_result.to_markdown()) {
                    println!(
                        "❌ Markdownレポート出力に失敗: {}: {}",
                        out_path.display(),
                        e
                    );
                    return None;
                }
                println!("📝 Markdownレポートを出力: {}", out_path.display());
            }

            analysis_result.print_readable();

            Some((file_path, analysis_result))
        })
    });

    let results = join_all(tasks).await;
    for (file_path, response) in results.into_iter().flatten().flatten() {
        summary.add_result(file_path, response);
    }

    summary.sort_by_confidence();

    let mut filtered_summary = if args.min_confidence > 0 {
        summary.filter_by_min_confidence(args.min_confidence)
    } else {
        summary
    };

    if let Some(types_str) = args.vuln_types {
        let vuln_types: Vec<VulnType> = types_str
            .split(',')
            .map(|s| match s.trim() {
                "LFI" => VulnType::LFI,
                "RCE" => VulnType::RCE,
                "SSRF" => VulnType::SSRF,
                "AFO" => VulnType::AFO,
                "SQLI" => VulnType::SQLI,
                "XSS" => VulnType::XSS,
                "IDOR" => VulnType::IDOR,
                other => VulnType::Other(other.to_string()),
            })
            .collect();

        filtered_summary = filtered_summary.filter_by_vuln_types(&vuln_types);
    }

    if args.summary {
        if let Some(ref output_dir) = args.output_dir {
            if let Err(e) = std::fs::create_dir_all(output_dir) {
                println!(
                    "❌ 出力ディレクトリ作成に失敗: {}: {}",
                    output_dir.display(),
                    e
                );
<<<<<<< HEAD
            } else if !filtered_summary.results.is_empty() {
                let mut summary_path = output_dir.clone();
                summary_path.push("summary.md");
                if let Err(e) = std::fs::write(&summary_path, filtered_summary.to_markdown()) {
                    println!(
                        "❌ サマリーレポート出力に失敗: {}: {}",
                        summary_path.display(),
                        e
                    );
                } else {
                    println!("📊 サマリーレポートを出力: {}", summary_path.display());
=======
            } else {
                if !filtered_summary.results.is_empty() {
                    let mut summary_path = output_dir.clone();
                    summary_path.push("summary.md");
                    if let Err(e) = std::fs::write(&summary_path, filtered_summary.to_markdown()) {
                        println!(
                            "❌ サマリーレポート出力に失敗: {}: {}",
                            summary_path.display(),
                            e
                        );
                    } else {
                        println!("📊 サマリーレポートを出力: {}", summary_path.display());
                    }
>>>>>>> 0f094dee
                }
            }
        } else {
            println!("⚠ サマリーレポートを出力するには --output-dir オプションが必要です");
        }
    }

    println!("✅ 解析が完了しました");

    Ok(())
}<|MERGE_RESOLUTION|>--- conflicted
+++ resolved
@@ -260,19 +260,6 @@
                     output_dir.display(),
                     e
                 );
-<<<<<<< HEAD
-            } else if !filtered_summary.results.is_empty() {
-                let mut summary_path = output_dir.clone();
-                summary_path.push("summary.md");
-                if let Err(e) = std::fs::write(&summary_path, filtered_summary.to_markdown()) {
-                    println!(
-                        "❌ サマリーレポート出力に失敗: {}: {}",
-                        summary_path.display(),
-                        e
-                    );
-                } else {
-                    println!("📊 サマリーレポートを出力: {}", summary_path.display());
-=======
             } else {
                 if !filtered_summary.results.is_empty() {
                     let mut summary_path = output_dir.clone();
@@ -286,7 +273,6 @@
                     } else {
                         println!("📊 サマリーレポートを出力: {}", summary_path.display());
                     }
->>>>>>> 0f094dee
                 }
             }
         } else {
